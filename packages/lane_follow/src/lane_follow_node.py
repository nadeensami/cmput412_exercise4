--- conflicted
+++ resolved
@@ -82,12 +82,11 @@
     self.last_error = 0
     self.last_time = rospy.get_time()
 
-<<<<<<< HEAD
     # Left turn variables
     self.left_turn_duration = 1.5
     self.started_left_turn = None
     self.turn_action = None
-=======
+    
     # Duckiebot-following PID Variables
     # self.distance_proportional = None
     self.following_distance = 0.2
@@ -97,7 +96,6 @@
     # self.D = -0.004
     # self.last_distance_error = 0
     # self.last_distance_time = rospy.get_time()
->>>>>>> 2bbb712b
 
     # Stop variables
     self.stop = False
@@ -306,17 +304,14 @@
         self.twist.v = 0
         self.twist.omega = 0
         self.vel_pub.publish(self.twist)
-<<<<<<< HEAD
         
         if str(self.last_detected_apriltag) in self.apriltag_actions:
           print("CHANGING COLOR: ", self.apriltag_actions[str(self.last_detected_apriltag)][0])
           self.change_color(self.apriltag_actions[str(self.last_detected_apriltag)][0])
           self.turn_action = self.apriltag_actions[str(self.last_detected_apriltag)][0]
-=======
 
         # Get available action from last detected april tag
         avail_actions = self.apriltag_actions[self.last_detected_apriltag]
->>>>>>> 2bbb712b
 
         # If we detect a duckiebot and that turn is valid
         if self.rotation_of_robot and self.rotation_of_robot in avail_actions:
@@ -339,10 +334,7 @@
 
         self.stop = False
         self.last_stop_time = rospy.get_time()
-<<<<<<< HEAD
         self.change_color(None)
-=======
->>>>>>> 2bbb712b
     else:
       # Determine Velocity - based on if we're following a Duckiebot or not
       if not self.distance_from_robot or self.distance_from_robot > self.following_distance:
